name: Claude Code Review

on:
  pull_request:
    types: [opened, synchronize]
    # Optional: Only run on specific file changes
    # paths:
    #   - "src/**/*.ts"
    #   - "src/**/*.tsx"
    #   - "src/**/*.js"
    #   - "src/**/*.jsx"

jobs:
  claude-review:
    # Optional: Filter by PR author
    # if: |
    #   github.event.pull_request.user.login == 'external-contributor' ||
    #   github.event.pull_request.user.login == 'new-developer' ||
    #   github.event.pull_request.author_association == 'FIRST_TIME_CONTRIBUTOR'
    
    runs-on: ubuntu-latest
    permissions:
      contents: read
      pull-requests: read
      issues: read
      id-token: write
    
    steps:
      - name: Checkout repository
        uses: actions/checkout@v4
        with:
          fetch-depth: 1

      - name: Run Claude Code Review
        id: claude-review
        uses: anthropics/claude-code-action@beta
        with:
          claude_code_oauth_token: ${{ secrets.CLAUDE_CODE_OAUTH_TOKEN }}

          # Optional: Specify model (defaults to Claude Sonnet 4, uncomment for Claude Opus 4.1)
          # model: "claude-opus-4-1-20250805"

          # Direct prompt for automated review (no @claude mention needed)
          direct_prompt: |
<<<<<<< HEAD
            You are reviewing code for an INDIE DEVELOPER building SaaS products for rapid market validation.
            
            CONTEXT: Solo developer, shipping fast, targeting tens of thousands (not millions) of users.
            
            FOCUS ON:
            ✅ Security issues that actually matter (SQL injection, XSS, exposed secrets)
            ✅ Bugs that will break the app or lose data
            ✅ Performance issues users will notice (>1s delays)
            ✅ Code that will slow down future development
            
            SKIP/IGNORE:
            ❌ Perfect code structure suggestions
            ❌ Minor optimizations (<100ms improvements)
            ❌ Test coverage complaints
            ❌ Enterprise patterns (microservices, complex abstractions)
            ❌ Theoretical scalability issues
            ❌ Style preferences that don't affect functionality
            
            REVIEW APPROACH:
            1. Will this code work for the next 1000 users? If yes, it's probably fine.
            2. Are there security holes that a script kiddie could exploit? Fix those.
            3. Will this make adding features harder? Only mention if significantly harder.
            4. Is there a 5-minute fix that provides 80% of the value? Suggest that.
            
            Be direct and brief. Only comment on things that ACTUALLY matter.
            If it works and isn't dangerous, maybe just approve it.
            
            Rate the PR: 🚢 SHIP IT (works fine) | ⚠️ FIX FIRST (real issues) | 🔴 BLOCKING (breaks prod)
=======
            Please review this pull request and provide feedback on:
            - Code quality and best practices
            - Potential bugs or issues
            - Performance considerations
            - Security concerns
            - Test coverage
            
            Be constructive and helpful in your feedback.
>>>>>>> 16997b7a

          # Optional: Use sticky comments to make Claude reuse the same comment on subsequent pushes to the same PR
          # use_sticky_comment: true
          
          # Optional: Customize review based on file types
          # direct_prompt: |
          #   Review this PR focusing on:
          #   - For TypeScript files: Type safety and proper interface usage
          #   - For API endpoints: Security, input validation, and error handling
          #   - For React components: Performance, accessibility, and best practices
          #   - For tests: Coverage, edge cases, and test quality
          
          # Optional: Different prompts for different authors
          # direct_prompt: |
          #   ${{ github.event.pull_request.author_association == 'FIRST_TIME_CONTRIBUTOR' && 
          #   'Welcome! Please review this PR from a first-time contributor. Be encouraging and provide detailed explanations for any suggestions.' ||
          #   'Please provide a thorough code review focusing on our coding standards and best practices.' }}
          
          # Optional: Add specific tools for running tests or linting
          # allowed_tools: "Bash(npm run test),Bash(npm run lint),Bash(npm run typecheck)"
          
          # Optional: Skip review for certain conditions
          # if: |
          #   !contains(github.event.pull_request.title, '[skip-review]') &&
          #   !contains(github.event.pull_request.title, '[WIP]')
<|MERGE_RESOLUTION|>--- conflicted
+++ resolved
@@ -2,7 +2,7 @@
 
 on:
   pull_request:
-    types: [opened, synchronize]
+    types: [opened]
     # Optional: Only run on specific file changes
     # paths:
     #   - "src/**/*.ts"
@@ -42,7 +42,6 @@
 
           # Direct prompt for automated review (no @claude mention needed)
           direct_prompt: |
-<<<<<<< HEAD
             You are reviewing code for an INDIE DEVELOPER building SaaS products for rapid market validation.
             
             CONTEXT: Solo developer, shipping fast, targeting tens of thousands (not millions) of users.
@@ -71,16 +70,6 @@
             If it works and isn't dangerous, maybe just approve it.
             
             Rate the PR: 🚢 SHIP IT (works fine) | ⚠️ FIX FIRST (real issues) | 🔴 BLOCKING (breaks prod)
-=======
-            Please review this pull request and provide feedback on:
-            - Code quality and best practices
-            - Potential bugs or issues
-            - Performance considerations
-            - Security concerns
-            - Test coverage
-            
-            Be constructive and helpful in your feedback.
->>>>>>> 16997b7a
 
           # Optional: Use sticky comments to make Claude reuse the same comment on subsequent pushes to the same PR
           # use_sticky_comment: true
