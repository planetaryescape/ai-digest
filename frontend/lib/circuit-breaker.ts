import OpossumCircuitBreaker from "opossum";

export type CircuitState = "CLOSED" | "OPEN" | "HALF_OPEN";

export interface CircuitBreakerOptions {
  failureThreshold?: number;
  resetTimeout?: number;
  halfOpenMaxAttempts?: number;
}

export class CircuitBreakerWrapper {
  private breaker: OpossumCircuitBreaker;
  private readonly service: string;

  private static breakers = new Map<string, CircuitBreakerWrapper>();

  constructor(
    service: string,
    options: CircuitBreakerOptions = {}
  ) {
    this.service = service;

    const opossumOptions: OpossumCircuitBreaker.Options = {
      timeout: 30000,
      errorThresholdPercentage: 50,
      resetTimeout: options.resetTimeout ?? 60000,
      rollingCountTimeout: 10000,
      rollingCountBuckets: 10,
      name: service,
      enabled: true,
      allowWarmUp: false,
      volumeThreshold: options.failureThreshold ?? 5,
    };

    this.breaker = new OpossumCircuitBreaker(
      async (fn: () => Promise<any>) => await fn(),
      opossumOptions
    );

    this.breaker.on("open", () => {
      console.log(`Circuit breaker OPEN for ${service}`);
    });

    this.breaker.on("halfOpen", () => {
      console.log(`Circuit breaker HALF_OPEN for ${service}`);
    });

    this.breaker.on("close", () => {
      console.log(`Circuit breaker CLOSED for ${service} (recovered)`);
    });

<<<<<<< HEAD
    CircuitBreaker.breakers.set(service, this);
=======
    this.breaker.on("failure", (error) => {
      console.error(`Circuit breaker failure for ${service}`, {
        error: error.message,
      });
    });

    CircuitBreakerWrapper.breakers.set(service, this);

    console.log(
      `Circuit breaker initialized for ${service}`,
      {
        failureThreshold: options.failureThreshold ?? 5,
        resetTimeout: options.resetTimeout ?? 60000,
      }
    );
>>>>>>> b36f8a62
  }

  static getBreaker(service: string, options?: CircuitBreakerOptions): CircuitBreakerWrapper {
    if (!CircuitBreakerWrapper.breakers.has(service)) {
      new CircuitBreakerWrapper(service, options);
    }
    return CircuitBreakerWrapper.breakers.get(service)!;
  }

  async execute<T>(fn: () => Promise<T>): Promise<T> {
<<<<<<< HEAD
    if (this.state === "OPEN") {
      if (this.shouldAttemptReset()) {
        this.transitionToHalfOpen();
      } else {
        const error = new Error(`Circuit breaker OPEN for ${this.service}`);
        throw error;
      }
    }

=======
>>>>>>> b36f8a62
    try {
      const result = await this.breaker.fire(fn);
      return result as T;
    } catch (error) {
<<<<<<< HEAD
      this.onFailure(error as Error);
      throw error;
    }
  }

  private shouldAttemptReset(): boolean {
    return Date.now() - this.lastFailureTime > this.resetTimeout;
  }

  private transitionToHalfOpen(): void {
    this.state = "HALF_OPEN";
    this.halfOpenAttempts = 0;
  }

  private onSuccess(): void {
    this.failures = 0;

    if (this.state === "HALF_OPEN") {
      this.successes++;
      this.halfOpenAttempts++;

      if (this.halfOpenAttempts >= this.halfOpenMaxAttempts) {
        this.state = "CLOSED";
        this.successes = 0;
      }
    }
  }

  private onFailure(error: Error): void {
    this.failures++;
    this.lastFailureTime = Date.now();
    this.lastError = error;

    if (this.state === "HALF_OPEN" || this.failures >= this.failureThreshold) {
      this.state = "OPEN";
=======
      if (error instanceof Error && error.message.includes("Breaker is open")) {
        throw new Error(`Circuit breaker OPEN for ${this.service}`);
      }
      throw error;
>>>>>>> b36f8a62
    }
  }

  getStats() {
    const stats = this.breaker.stats;
    const state = this.breaker.opened 
      ? "OPEN" 
      : this.breaker.halfOpen 
        ? "HALF_OPEN" 
        : "CLOSED";

    return {
      state: state as CircuitState,
      failures: stats.failures,
      successes: stats.successes,
      lastFailureTime: 0,
      lastError: undefined,
    };
  }
}

export const CircuitBreaker = CircuitBreakerWrapper;<|MERGE_RESOLUTION|>--- conflicted
+++ resolved
@@ -49,9 +49,6 @@
       console.log(`Circuit breaker CLOSED for ${service} (recovered)`);
     });
 
-<<<<<<< HEAD
-    CircuitBreaker.breakers.set(service, this);
-=======
     this.breaker.on("failure", (error) => {
       console.error(`Circuit breaker failure for ${service}`, {
         error: error.message,
@@ -67,7 +64,6 @@
         resetTimeout: options.resetTimeout ?? 60000,
       }
     );
->>>>>>> b36f8a62
   }
 
   static getBreaker(service: string, options?: CircuitBreakerOptions): CircuitBreakerWrapper {
@@ -78,64 +74,14 @@
   }
 
   async execute<T>(fn: () => Promise<T>): Promise<T> {
-<<<<<<< HEAD
-    if (this.state === "OPEN") {
-      if (this.shouldAttemptReset()) {
-        this.transitionToHalfOpen();
-      } else {
-        const error = new Error(`Circuit breaker OPEN for ${this.service}`);
-        throw error;
-      }
-    }
-
-=======
->>>>>>> b36f8a62
     try {
       const result = await this.breaker.fire(fn);
       return result as T;
     } catch (error) {
-<<<<<<< HEAD
-      this.onFailure(error as Error);
-      throw error;
-    }
-  }
-
-  private shouldAttemptReset(): boolean {
-    return Date.now() - this.lastFailureTime > this.resetTimeout;
-  }
-
-  private transitionToHalfOpen(): void {
-    this.state = "HALF_OPEN";
-    this.halfOpenAttempts = 0;
-  }
-
-  private onSuccess(): void {
-    this.failures = 0;
-
-    if (this.state === "HALF_OPEN") {
-      this.successes++;
-      this.halfOpenAttempts++;
-
-      if (this.halfOpenAttempts >= this.halfOpenMaxAttempts) {
-        this.state = "CLOSED";
-        this.successes = 0;
-      }
-    }
-  }
-
-  private onFailure(error: Error): void {
-    this.failures++;
-    this.lastFailureTime = Date.now();
-    this.lastError = error;
-
-    if (this.state === "HALF_OPEN" || this.failures >= this.failureThreshold) {
-      this.state = "OPEN";
-=======
       if (error instanceof Error && error.message.includes("Breaker is open")) {
         throw new Error(`Circuit breaker OPEN for ${this.service}`);
       }
       throw error;
->>>>>>> b36f8a62
     }
   }
 
