--- conflicted
+++ resolved
@@ -18,23 +18,8 @@
 
 export class EnhancedCircuitBreaker {
   private static breakers: Map<string, EnhancedCircuitBreaker> = new Map();
-<<<<<<< HEAD
-
-  private state: CircuitState = CircuitState.CLOSED;
-  private failureCount = 0;
-  private successCount = 0;
-  private lastFailureTime?: Date;
-  private halfOpenAttempts = 0;
-
-  private readonly failureThreshold: number;
-  private readonly resetTimeout: number;
-  private readonly monitoringPeriod: number;
-  private readonly halfOpenMaxAttempts: number;
-
-=======
   private breaker: OpossumCircuitBreaker;
   
->>>>>>> b36f8a62
   constructor(
     private name: string,
     options: CircuitBreakerOptions = {}
@@ -98,10 +83,10 @@
   }
 
   static getBreaker(name: string, options?: CircuitBreakerOptions): EnhancedCircuitBreaker {
-    if (!EnhancedCircuitBreaker.breakers.has(name)) {
-      EnhancedCircuitBreaker.breakers.set(name, new EnhancedCircuitBreaker(name, options));
+    if (!this.breakers.has(name)) {
+      this.breakers.set(name, new EnhancedCircuitBreaker(name, options));
     }
-    return EnhancedCircuitBreaker.breakers.get(name)!;
+    return this.breakers.get(name)!;
   }
 
   async execute<T>(fn: () => Promise<T>): Promise<T> {
@@ -116,50 +101,6 @@
     }
   }
 
-<<<<<<< HEAD
-  private onSuccess(): void {
-    this.successCount++;
-
-    if (this.state === CircuitState.HALF_OPEN) {
-      this.halfOpenAttempts++;
-      if (this.halfOpenAttempts >= this.halfOpenMaxAttempts) {
-        this.state = CircuitState.CLOSED;
-        this.failureCount = 0;
-        log.info({ circuit: this.name }, "Circuit closed after successful half-open period");
-      }
-    } else if (this.state === CircuitState.CLOSED) {
-      this.failureCount = 0;
-    }
-  }
-
-  private onFailure(): void {
-    this.failureCount++;
-    this.lastFailureTime = new Date();
-
-    if (this.state === CircuitState.HALF_OPEN) {
-      this.state = CircuitState.OPEN;
-      log.warn({ circuit: this.name }, "Circuit opened from half-open state");
-    } else if (this.failureCount >= this.failureThreshold) {
-      this.state = CircuitState.OPEN;
-      log.warn(
-        { circuit: this.name, failures: this.failureCount },
-        "Circuit opened due to failure threshold"
-      );
-    }
-  }
-
-  private shouldAttemptReset(): boolean {
-    if (!this.lastFailureTime) {
-      return true;
-    }
-
-    const timeSinceLastFailure = Date.now() - this.lastFailureTime.getTime();
-    return timeSinceLastFailure >= this.resetTimeout;
-  }
-
-  getState(): CircuitState {
-    return this.state;
-=======
   getState(): CircuitState {
     if (this.breaker.opened) {
       return CircuitState.OPEN;
@@ -168,7 +109,6 @@
       return CircuitState.HALF_OPEN;
     }
     return CircuitState.CLOSED;
->>>>>>> b36f8a62
   }
 
   getStats() {
